#include <mpi.h>
#include <iostream>
#include <sstream>
#include <regex>
#include <fstream>
#include <string>
#include <random>
#include <spdlog/spdlog.h>
#include <spdlog/fmt/ostr.h>
#include <tclap/CmdLine.h>
#include <hepnos.hpp>
#ifdef ONLY_TEST_CLASSES
#include "_test_.hpp"
#include "_test_macro_.hpp"
#else
#include "hepnos-nova-classes/_all_.hpp"
#include "hepnos-nova-classes/_macro_.hpp"
#endif
#include "DummyProduct.hpp"

static int                       g_size;
static int                       g_rank;
static std::string               g_protocol;
static std::string               g_connection_file;
<<<<<<< HEAD
static std::string               g_margo_file;
=======
static bool                      g_compare;
>>>>>>> 319e8f9c
static std::string               g_input_dataset;
static std::string               g_product_label;
static spdlog::level::level_enum g_logging_level;
static unsigned                  g_num_threads;
static std::vector<std::string>  g_product_names;
static bool                      g_preload_products;
static std::pair<double,double>  g_wait_range;
static std::unordered_map<
        std::string,
        std::function<void(const hepnos::Event&, const hepnos::ProductCache&)>>
                                 g_load_product_fn;
static std::unordered_map<
        std::string,
        std::function<void(hepnos::ParallelEventProcessor&)>>
                                 g_preload_fn;
static std::mt19937              g_mte;
static hepnos::ParallelEventProcessorOptions
                                 g_pep_options;
static bool                      g_disable_stats;

static void parse_arguments(int argc, char** argv);
static std::pair<double,double> parse_wait_range(const std::string&);
static std::string check_file_exists(const std::string& filename);
static void prepare_product_loading_functions();
static void prepare_preloading_functions();
static void run_benchmark();
template<typename Ostream>
static Ostream& operator<<(Ostream& os, const hepnos::ParallelEventProcessorStatistics& stats);

int main(int argc, char** argv) {

    int provided, required = MPI_THREAD_MULTIPLE;
    MPI_Init_thread(&argc, &argv, required, &provided);
    MPI_Comm_size(MPI_COMM_WORLD, &g_size);
    MPI_Comm_rank(MPI_COMM_WORLD, &g_rank);

    std::stringstream str_format;
    str_format << "[" << std::setw(6) << std::setfill('0') << g_rank << "|" << g_size
               << "] [%H:%M:%S.%F] [%n] [%^%l%$] %v";
    spdlog::set_pattern(str_format.str());

    parse_arguments(argc, argv);

    spdlog::set_level(g_logging_level);

    if(provided != required && g_rank == 0) {
        spdlog::warn("MPI doesn't provider MPI_THREAD_MULTIPLE");
    }

    spdlog::trace("connection file: {}", g_connection_file);
    spdlog::trace("input dataset: {}", g_input_dataset);
    spdlog::trace("product label: {}", g_product_label);
    spdlog::trace("num threads: {}", g_num_threads);
    spdlog::trace("product names: {}", g_product_names.size());
    spdlog::trace("wait range: {},{}", g_wait_range.first, g_wait_range.second);

    prepare_product_loading_functions();
    if(g_preload_products) {
        prepare_preloading_functions();
    }

    if(g_rank == 0) {
        for(auto& p : g_product_names) {
            if(g_load_product_fn.count(p) == 0) {
                spdlog::critical("Unknown product name {}", p);
                MPI_Abort(MPI_COMM_WORLD, -1);
                exit(-1);
            }
        }
    }
    MPI_Barrier(MPI_COMM_WORLD);

    spdlog::trace("Initializing RNG");
    g_mte = std::mt19937(g_rank);

    run_benchmark();

    MPI_Finalize();
    return 0;
}

static void parse_arguments(int argc, char** argv) {
    try {
        TCLAP::CmdLine cmd("Benchmark HEPnOS Parallel Event Processor", ' ', "0.1");
        // mandatory arguments
        TCLAP::ValueArg<std::string> protocol("p", "protocol",
            "Mercury protocol", true, "", "string");
        TCLAP::ValueArg<std::string> clientFile("c", "connection",
            "YAML connection file for HEPnOS", true, "", "string");
        TCLAP::ValueArg<std::string> dataSetName("d", "dataset",
            "DataSet from which to load the data", true, "", "string");
        TCLAP::ValueArg<std::string> productLabel("l", "label",
            "Label to use when storing products", true, "", "string");
        // optional arguments
        TCLAP::ValueArg<std::string> margoFile("m", "margo-config",
            "Margo configuration file", false, "", "string");
        std::vector<std::string> allowed = {
            "trace", "debug", "info", "warning", "error", "critical", "off" };
        TCLAP::ValuesConstraint<std::string> allowedVals( allowed );
        TCLAP::ValueArg<std::string> loggingLevel("v", "verbose",
            "Logging output type (info, debug, critical)", false, "info",
            &allowedVals);
        TCLAP::ValueArg<unsigned> numThreads("t", "threads",
            "Number of threads to run processing work", false, 0, "int");
        TCLAP::MultiArg<std::string> productNames("n", "product-names",
            "Name of the products to load", false, "string");
        TCLAP::ValueArg<std::string> waitRange("r", "wait-range",
            "Waiting time interval in seconds (e.g. 1.34,3.56)", false, "0,0", "x,y");
        TCLAP::ValueArg<unsigned> inputBatchSize("i", "input-batch-size",
            "Input batch size for parallel event processor", false, 16, "int");
        TCLAP::ValueArg<unsigned> outputBatchSize("o", "output-batch-size",
            "Output batch size for parallel event processor", false, 16, "int");
        TCLAP::ValueArg<unsigned> cacheSize("s", "cache-size",
            "Prefetcher cache size for parallel event processor", false,
            std::numeric_limits<unsigned>::max(), "int");
        TCLAP::SwitchArg preloadProducts("", "preload",
            "Enable preloading products");
        TCLAP::SwitchArg disableStats("", "disable-stats",
            "Disable statistics collection");
        TCLAP::SwitchArg compare("", "compare", "Compare with and without preloading");

        cmd.add(protocol);
        cmd.add(margoFile);
        cmd.add(clientFile);
        cmd.add(dataSetName);
        cmd.add(productLabel);
        cmd.add(loggingLevel);
        cmd.add(numThreads);
        cmd.add(productNames);
        cmd.add(waitRange);
        cmd.add(inputBatchSize);
        cmd.add(outputBatchSize);
        cmd.add(cacheSize);
        cmd.add(disableStats);
        cmd.add(preloadProducts);
        cmd.add(compare);

        cmd.parse(argc, argv);

        g_protocol          = protocol.getValue();
        g_margo_file        = margoFile.getValue();
        g_connection_file   = check_file_exists(clientFile.getValue());
        g_input_dataset     = dataSetName.getValue();
        g_product_label     = productLabel.getValue();
        g_logging_level     = spdlog::level::from_str(loggingLevel.getValue());
        g_num_threads       = numThreads.getValue();
        g_product_names     = productNames.getValue();
        g_preload_products  = preloadProducts.getValue();
        g_wait_range        = parse_wait_range(waitRange.getValue());
        g_pep_options.inputBatchSize  = inputBatchSize.getValue();
        g_pep_options.outputBatchSize = outputBatchSize.getValue();
        g_pep_options.cacheSize       = cacheSize.getValue();
        g_disable_stats               = disableStats.getValue();
        g_compare                     = compare.getValue();
        if(g_compare) g_preload_products = true;

    } catch(TCLAP::ArgException &e) {
        if(g_rank == 0) {
            spdlog::critical("{} for command-line argument {}", e.error(), e.argId());
            MPI_Abort(MPI_COMM_WORLD, 1);
            exit(-1);
        }
    }
}

static std::pair<double,double> parse_wait_range(const std::string& s) {
    std::pair<double,double> range = { 0.0, 0.0 };
    std::regex rgx("^((0|([1-9][0-9]*))(\\.[0-9]+)?)(,((0|([1-9][0-9]*))(\\.[0-9]+)?))?$");
    // groups 1 and 6 will contain the two numbers
    std::smatch matches;

    if(std::regex_search(s, matches, rgx)) {
        range.first = atof(matches[1].str().c_str());
        if(matches[6].str().size() != 0) {
            range.second = atof(matches[6].str().c_str());
        } else {
            range.second = range.first;
        }
    } else {
        if(g_rank == 0) {
            spdlog::critical("Invalid wait range expression {} (should be \"x,y\" where x and y are floats)", s);
            MPI_Abort(MPI_COMM_WORLD, -1);
            exit(-1);
        }
    }
    if(range.second < range.first) {
        spdlog::critical("Invalid wait range expression {} ({} < {})",
                         s, range.second, range.first);
        MPI_Abort(MPI_COMM_WORLD, -1);
        exit(-1);
    }

    return range;
}

static std::string check_file_exists(const std::string& filename) {
    spdlog::trace("Checking if file {} exists", filename);
    std::ifstream ifs(filename);
    if(ifs.good()) return filename;
    else {
        spdlog::critical("File {} does not exist", filename);
        MPI_Abort(MPI_COMM_WORLD, -1);
        exit(-1);
    }
    return "";
}

static void prepare_product_loading_functions() {
    spdlog::trace("Preparing functions for loading producs");
#define X(__class__) \
    g_load_product_fn[#__class__] = [](const hepnos::Event& ev, const hepnos::ProductCache& cache) { \
        std::vector<__class__> product; \
        spdlog::trace("Loading product of type " #__class__); \
        if(!g_compare) { \
            if(!g_preload_products) { \
                if(!ev.load(g_product_label, product)) { \
                    spdlog::error("Could not load product of type " #__class__); \
                } \
            } else { \
                if(!ev.load(cache, g_product_label, product)) { \
                    spdlog::error("Could not load product of type " #__class__ " from cache"); \
                } \
            } \
        } else { \
            decltype(product) preloaded_product; \
            if(!ev.load(g_product_label, product)) { \
                spdlog::error("Could not load product of type " #__class__); \
            } \
            if(!ev.load(cache, g_product_label, preloaded_product)) { \
                spdlog::error("Could not load product of type " #__class__ " from cache"); \
            } \
            auto rn  = ev.subrun().run().number(); \
            auto srn = ev.subrun().number(); \
            auto evn = ev.number(); \
            if(preloaded_product.size() != product.size()) { \
                spdlog::error("[{},{},{}] product " #__class__ " size error ({} != {})", \
                        rn, srn, evn, preloaded_product.size(), product.size()); \
            } else { \
                if(std::memcmp(preloaded_product.data(), product.data(), product.size()*sizeof(__class__)) != 0) { \
                    spdlog::error("[{},{},{}] product " #__class__ " binary differs", rn, srn, evn); \
                } \
            } \
        } \
    };

    X(dummy_product)
    HEPNOS_FOREACH_NOVA_CLASS
#undef X
    spdlog::trace("Created functions for {} product types", g_load_product_fn.size());
}

static void prepare_preloading_functions() {
    spdlog::trace("Preparing functions for loading producs");
#define X(__class__) \
    g_preload_fn[#__class__] = [](hepnos::ParallelEventProcessor& pep) { \
        spdlog::trace("Setting preload for product of type " #__class__); \
        pep.preload<std::vector<__class__>>(g_product_label); \
    };

    X(dummy_product)
    HEPNOS_FOREACH_NOVA_CLASS
#undef X
    spdlog::trace("Created functions for {} product types", g_load_product_fn.size());
}

static void simulate_processing(const hepnos::Event& ev, const hepnos::ProductCache& cache) {
    spdlog::trace("Loading products");
    try {
        for(auto& p : g_product_names) {
            g_load_product_fn[p](ev, cache);
        }
    } catch(const hepnos::Exception& ex) {
        spdlog::critical(ex.what());
    }
    spdlog::trace("Simulating processing");
    double t_start = MPI_Wtime();
    double t_wait;
    if(g_wait_range.first == g_wait_range.second) {
        t_wait = g_wait_range.first;
    } else {
        std::uniform_real_distribution<double> dist(
            g_wait_range.first, g_wait_range.second);
        t_wait = dist(g_mte);
    }
    double t_now;
    do {
        t_now = MPI_Wtime();
    } while(t_now - t_start < t_wait);
}

static void run_benchmark() {

    double t_start, t_end;
    hepnos::DataStore datastore;
    try {
        spdlog::trace("Connecting to HEPnOS using file {}", g_connection_file);
        datastore = hepnos::DataStore::connect(g_protocol, g_connection_file, g_margo_file);
    } catch(const hepnos::Exception& ex) {
        spdlog::critical("Could not connect to HEPnOS service: {}", ex.what());
        MPI_Abort(MPI_COMM_WORLD, 1);
    }

    {

        spdlog::trace("Creating AsyncEngine with {} threads", g_num_threads);
        hepnos::AsyncEngine async(datastore, g_num_threads);

        spdlog::trace("Creating ParallelEventProcessor");
        hepnos::ParallelEventProcessor pep(async, MPI_COMM_WORLD, g_pep_options);

        if(g_preload_products) {
            spdlog::trace("Setting preload flags");
            for(auto& p : g_product_names) {
                g_preload_fn[p](pep);
            }
        }
        spdlog::trace("Loading dataset");
        hepnos::DataSet dataset;
        try {
            dataset = datastore.root()[g_input_dataset];
        } catch(...) {}
        if(!dataset.valid() && g_rank == 0) {
            spdlog::critical("Invalid dataset {}", g_input_dataset);
            MPI_Abort(MPI_COMM_WORLD, -1);
            exit(-1);
        }
        MPI_Barrier(MPI_COMM_WORLD);

        spdlog::trace("Calling processing function on dataset {}", g_input_dataset);

        hepnos::ParallelEventProcessorStatistics stats;
        hepnos::ParallelEventProcessorStatistics* stats_ptr = &stats;
        if(g_disable_stats)
            stats_ptr = nullptr;

        MPI_Barrier(MPI_COMM_WORLD);
        t_start = MPI_Wtime();
        pep.process(dataset, [](const hepnos::Event& ev, const hepnos::ProductCache& cache) {
            auto subrun = ev.subrun();
            auto run = subrun.run();
            spdlog::trace("Processing event {} from subrun {} from run {}",
                      ev.number(), subrun.number(), run.number());
            simulate_processing(ev, cache);
        }, stats_ptr);
        MPI_Barrier(MPI_COMM_WORLD);
        t_end = MPI_Wtime();

        if(!g_disable_stats)
            spdlog::info("Statistics: {}", stats);
    }

    MPI_Barrier(MPI_COMM_WORLD);
    if(g_rank == 0)
        spdlog::info("Benchmark completed in {} seconds", t_end-t_start);
}

template<typename Ostream>
static Ostream& operator<<(Ostream& os, const hepnos::ParallelEventProcessorStatistics& stats) {
    os << "{ \"total_events_processed\" : " << stats.total_events_processed << ","
       << " \"local_events_processed\" : " << stats.local_events_processed << ","
       << " \"total_time\" : " << stats.total_time << ","
       << " \"acc_event_processing_time\" : " << stats.acc_event_processing_time << ","
       << " \"acc_product_loading_time\" : " << stats.acc_product_loading_time << ","
       << " \"processing_time_stats\" : " << stats.processing_time_stats << ","
       << " \"waiting_time_stats\" : " << stats.waiting_time_stats << "}";
    return os;
}<|MERGE_RESOLUTION|>--- conflicted
+++ resolved
@@ -22,11 +22,8 @@
 static int                       g_rank;
 static std::string               g_protocol;
 static std::string               g_connection_file;
-<<<<<<< HEAD
 static std::string               g_margo_file;
-=======
 static bool                      g_compare;
->>>>>>> 319e8f9c
 static std::string               g_input_dataset;
 static std::string               g_product_label;
 static spdlog::level::level_enum g_logging_level;
